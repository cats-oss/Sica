//
//  AbemaAnimator.swift
//  Demo
//
//  Created by 中澤 郁斗 on 2018/05/16.
//  Copyright © 2018年 中澤 郁斗. All rights reserved.
//

#if os(iOS)
import UIKit

public final class Animator {

    public enum AnimationPlayType {
        /// run animation sequentially
        case sequence

        /// run animation parallelly
        case parallel
    }

<<<<<<< HEAD
    private let layer: CALayer
    private let group = CAAnimationGroup()
=======
    private let view: UIView
    private var group = CAAnimationGroup()
>>>>>>> 4d6d9b57
    private var animations = [CAAnimation]()
    public private(set) var isCompleted: Bool = false

    public let key: String

    public init(view: UIView, forKey key: String? = nil) {
        self.layer = view.layer
        self.key = key ?? UUID().uuidString
    }

    private func calculateBeginTime() {
        for (i, anim) in animations.enumerated() where i > 0 {
            let prev = animations[i - 1]
            anim.beginTime += prev.beginTime + prev.duration
        }
    }

    private func totalDuration(type: AnimationPlayType) -> Double {
        switch type {
        case .sequence:
            return animations.last.map { $0.beginTime + $0.duration } ?? 0
        case .parallel:
            return animations.map { $0.duration }.max() ?? 0
        }
    }

    public func delay(_ delay: Double) -> Self {
        if isCompleted { return self }
        let beginTime = delay < 0.0 ? 0.0 : delay
        group.beginTime = CACurrentMediaTime() + beginTime
        return self
    }

    public func forever(autoreverses: Bool = true) -> Self {
        if isCompleted { return self }
        group.repeatCount = Float.greatestFiniteMagnitude
        group.autoreverses = autoreverses
        return self
    }

    public func removeAll() -> Self {
        view.layer.removeAllAnimations()
        group = CAAnimationGroup()
        animations = []
        isCompleted = false
        return self
    }

    public func cancel() {
        layer.removeAnimation(forKey: key)
    }

    public func run(type: AnimationPlayType, isRemovedOnCompletion: Bool = false, completion: (() -> Void)? = nil) {

        if case .sequence = type {
            calculateBeginTime()
        }
        group.animations = animations
        group.duration = totalDuration(type: type)
        group.fillMode = kCAFillModeForwards
        group.isRemovedOnCompletion = isRemovedOnCompletion

        if let completion = completion {
            CATransaction.begin()
            CATransaction.setCompletionBlock {
                completion()
            }
            layer.add(group, forKey: key)
            CATransaction.commit()
        } else {
            layer.add(group, forKey: key)
        }
        isCompleted = true
    }

    public func addBasicAnimation<T: AnimationValueType>(keyPath: AnimationKeyPath<T>, from: T, to: T, duration: Double, delay: Double = 0, timingFunction: TimingFunction = .default) -> Self {
        if isCompleted { return self }
        let basicAnimation = CABasicAnimation(keyPath: keyPath.rawValue)
        basicAnimation.fromValue = from
        basicAnimation.toValue = to
        basicAnimation.configure(delay: delay, duration: duration, timingFunction: timingFunction)

        animations.append(basicAnimation)
        return self
    }

    public func addSpringAnimation<T: AnimationValueType>(keyPath: AnimationKeyPath<T>, from: T, to: T, damping: CGFloat, mass: CGFloat, stiffness: CGFloat, initialVelocity: CGFloat, duration: Double, delay: Double = 0, timingFunction: TimingFunction = .default) -> Self {
        if isCompleted { return self }
        let springAnimation = CASpringAnimation(keyPath: keyPath.rawValue)
        springAnimation.fromValue = from
        springAnimation.toValue = to
        springAnimation.damping = damping
        springAnimation.mass = mass
        springAnimation.stiffness = stiffness
        springAnimation.initialVelocity = initialVelocity
        springAnimation.configure(delay: delay, duration: duration, timingFunction: timingFunction)

        animations.append(springAnimation)
        return self
    }

    public func addTransitionAnimation(startProgress: Float, endProgress: Float, type: Transition, subtype: TransitionSub, duration: Double, delay: Double = 0, timingFunction: TimingFunction = .default) -> Self {
        if isCompleted { return self }
        let transitionAnimation = CATransition()
        transitionAnimation.startProgress = startProgress
        transitionAnimation.endProgress = endProgress
        transitionAnimation.type = type.rawValue
        transitionAnimation.subtype = subtype.rawValue
        transitionAnimation.configure(delay: delay, duration: duration, timingFunction: timingFunction)

        animations.append(transitionAnimation)
        return self
    }
}
#endif

#if DEBUG
extension Animator {
    struct Test {
        fileprivate let base: Animator
        
        var group: CAAnimationGroup {
            return base.group
        }
        var animations: [CAAnimation] {
            return base.animations
        }
    }

    var test: Test {
        return Test(base: self)
    }
}
#endif<|MERGE_RESOLUTION|>--- conflicted
+++ resolved
@@ -19,13 +19,8 @@
         case parallel
     }
 
-<<<<<<< HEAD
     private let layer: CALayer
-    private let group = CAAnimationGroup()
-=======
-    private let view: UIView
     private var group = CAAnimationGroup()
->>>>>>> 4d6d9b57
     private var animations = [CAAnimation]()
     public private(set) var isCompleted: Bool = false
 
@@ -67,7 +62,7 @@
     }
 
     public func removeAll() -> Self {
-        view.layer.removeAllAnimations()
+        layer.removeAllAnimations()
         group = CAAnimationGroup()
         animations = []
         isCompleted = false
